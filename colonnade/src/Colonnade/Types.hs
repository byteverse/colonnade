--- conflicted
+++ resolved
@@ -32,15 +32,9 @@
 newtype Indexed a = Indexed { getIndexed :: Int }
   deriving (Eq,Ord,Functor,Show,Read)
 
-<<<<<<< HEAD
-data HeadingError content = HeadingError
-  { headingErrorMissing   :: Vector content       -- ^ headers that were missing
-  , headingErrorDuplicate :: Vector (content,Int) -- ^ headers that occurred more than once
-=======
 data HeadingErrors content = HeadingErrors
-  { headingErrorsMissing   :: Vector content -- ^ headers that were missing
+  { headingErrorsMissing   :: Vector content       -- ^ headers that were missing
   , headingErrorsDuplicate :: Vector (content,Int) -- ^ headers that occurred more than once
->>>>>>> 4a2091ac
   } deriving (Show,Read)
 
 instance (Show content, Typeable content) => Exception (HeadingErrors content)
